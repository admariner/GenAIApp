--- conflicted
+++ resolved
@@ -58,13 +58,9 @@
   ]
 ```
 
-<<<<<<< HEAD
 1. An **OpenAI API key** for accessing OpenAI models.
 2. A **Gemini API key** OR a **Google Cloud Platform (GCP) project** for using Gemini models.
 3. (Optionnal) A **Google Custom Search API key** for utilizing the Google Custom Search API (if web browsing is enabled).
-=======
-If you wish to enable browsing capabilities, you will also need to provide your Google Custom Search API key via `setGoogleAPIKey()`.
->>>>>>> 97f4b16d
 
 ## Installation
 
@@ -77,24 +73,15 @@
 You need to set your API keys before starting any chat:
 
 ```js
+// Set Gemini API Key
+GenAIApp.setGeminiAPIKey('your-gemini-api-key');
+
 // Set Gemini Auth if using Google Cloud
 GenAIApp.setGeminiAuth('your-gcp-project-id','your-region');
 
 // Set OpenAI API Key if using OpenAI
 GenAIApp.setOpenAIAPIKey('your-openai-api-key');
 
-<<<<<<< HEAD
-// Set Gemini API Key
-GenAIApp.setGeminiAPIKey('your-gemini-api-key');
-
-// Set Gemini Auth if using Google Cloud
-GenAIApp.setGeminiAuth({
-  project_id: 'your-gcp-project-id',
-  region: 'your-region'
-});
-
-=======
->>>>>>> 97f4b16d
 // Set Google Search API Key (optional, for web browsing)
 GenAIApp.setGoogleSearchAPIKey('your-google-search-api-key');
 ```
